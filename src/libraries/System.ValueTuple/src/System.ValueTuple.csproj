--- conflicted
+++ resolved
@@ -6,12 +6,8 @@
     <ProjectGuid>{4C2655DB-BD9E-4C86-83A6-744ECDDBDF29}</ProjectGuid>
     <DocumentationFile>$(OutputPath)$(AssemblyName).xml</DocumentationFile>
     <UseOpenKey Condition="'$(UseOpenKey)'==''">true</UseOpenKey>
-<<<<<<< HEAD
-=======
-    <NuGetTargetMoniker Condition="'$(TargetGroup)' == ''">.NETCoreApp,Version=v1.1</NuGetTargetMoniker>
-    <IsPartialFacadeAssembly Condition="'$(TargetGroup)' == ''">true</IsPartialFacadeAssembly>
-    <RunApiCompat Condition="'$(TargetGroup)' != ''">false</RunApiCompat> 
->>>>>>> b0acd1a8
+    <IsPartialFacadeAssembly Condition="'$(TargetGroup)' == 'netcoreapp'">true</IsPartialFacadeAssembly>
+    <RunApiCompat Condition="'$(TargetGroup)' != 'netcoreapp'">false</RunApiCompat> 
   </PropertyGroup>
   <!-- Default configurations to help VS understand the options -->
   <PropertyGroup Condition="'$(Configuration)|$(Platform)' == 'Debug|AnyCPU'" />
@@ -19,7 +15,7 @@
   <PropertyGroup>
     <RootNamespace>System</RootNamespace>
   </PropertyGroup>
-  <ItemGroup Condition="'$(TargetGroup)' != ''">
+  <ItemGroup Condition="'$(TargetGroup)' != 'netcoreapp'">
     <Compile Include="System\Runtime\CompilerServices\TupleElementNamesAttribute.cs" />
     <Compile Include="System\ValueTuple\TupleExtensions.cs" />
     <Compile Include="System\ValueTuple\ValueTuple.cs" />
@@ -32,7 +28,7 @@
     <TargetingPackReference Include="System" />
     <TargetingPackReference Include="System.Core" />
   </ItemGroup>
-  <ItemGroup Condition="'$(TargetGroup)' == ''">
+  <ItemGroup Condition="'$(TargetGroup)' == 'netcoreapp'">
     <TargetingPackReference Include="System.Private.CoreLib" />
   </ItemGroup>
   <ItemGroup>
