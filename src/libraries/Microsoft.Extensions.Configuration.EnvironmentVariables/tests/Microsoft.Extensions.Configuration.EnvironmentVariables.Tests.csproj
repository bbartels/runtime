--- conflicted
+++ resolved
@@ -5,15 +5,11 @@
   </PropertyGroup>
 
   <ItemGroup>
-<<<<<<< HEAD
-    <Reference Include="Microsoft.Extensions.Configuration.Binder" />
-=======
     <ProjectReference Include="..\..\Config\test\Microsoft.Extensions.Configuration.Tests.csproj" />
     <ProjectReference Include="..\..\testassets\Test.Common\Microsoft.Extensions.Configuration.Test.Common.csproj" />
   </ItemGroup>
 
   <ItemGroup>
->>>>>>> 396d329c
     <Reference Include="Microsoft.Extensions.Configuration.EnvironmentVariables" />
   </ItemGroup>
 
